--- conflicted
+++ resolved
@@ -17,6 +17,7 @@
 from _pytask.report import CollectionReport
 from _pytask.report import ExecutionReport
 from _pytask.shared import get_first_non_none_value
+from _pytask.typed_settings import option
 from rich.live import Live
 from rich.status import Status
 from rich.table import Table
@@ -26,28 +27,12 @@
 @hookimpl
 def pytask_extend_command_line_interface(cli: click.Group) -> None:
     """Extend command line interface."""
-<<<<<<< HEAD
-    cli["build"]["options"]["n_entries_in_table"] = attr.ib(type=int, default=15)
-    # additional_parameters = [
-    #     click.Option(
-    #         ["--n-entries-in-table"],
-    #         default=None,
-    #         help="How many entries to display in the table during the execution. "
-    #         "Tasks which are running are always displayed.  [default: 15]",
-    #     ),
-    # ]
-    # cli.commands["build"].params.extend(additional_parameters)
-=======
-    additional_parameters = [
-        click.Option(
-            ["--n-entries-in-table"],
-            default=None,
-            help="How many entries to display in the table during the execution. "
-            "Tasks which are running are always displayed. [dim]\\[default: 15][/]",
-        ),
-    ]
-    cli.commands["build"].params.extend(additional_parameters)
->>>>>>> 12a1da26
+    cli["build"]["options"]["n_entries_in_table"] = option(
+        type=int,
+        default=15,
+        help="How many entries to display in the table during the execution. "
+        "Tasks which are running are always displayed. [dim]\\[default: 15][/]",
+    )
 
 
 @hookimpl
